--- conflicted
+++ resolved
@@ -11,21 +11,6 @@
     "test": "bunx playwright test"
   },
   "dependencies": {
-<<<<<<< HEAD
-    "@astrojs/check": "0.9.4",
-    "@astrojs/mdx": "4.0.2",
-    "@astrojs/rss": "4.0.10",
-    "@astrojs/sitemap": "3.2.1",
-    "@astrojs/tailwind": "5.1.3",
-    "@fontsource/geist-mono": "5.1.0",
-    "@fontsource/geist-sans": "5.1.0",
-    "astro": "5.0.4",
-    "astro-pagefind": "1.7.0",
-    "clsx": "2.1.1",
-    "tailwind-merge": "2.5.5",
-    "tailwindcss": "3.4.16",
-    "typescript": "5.7.2"
-=======
     "@astrojs/check": "^0.9.4",
     "@astrojs/mdx": "^4.0.1",
     "@astrojs/rss": "^4.0.10",
@@ -33,13 +18,12 @@
     "@astrojs/tailwind": "^5.1.3",
     "@fontsource/geist-mono": "^5.1.0",
     "@fontsource/geist-sans": "^5.1.0",
-    "astro": "^5.1.1",
+    "astro": "^5.0.3",
     "astro-pagefind": "^1.7.0",
     "clsx": "^2.1.1",
     "tailwind-merge": "^2.5.5",
     "tailwindcss": "^3.4.16",
     "typescript": "^5.7.2"
->>>>>>> fd2f3922
   },
   "devDependencies": {
     "@playwright/test": "1.49.1",
