--- conflicted
+++ resolved
@@ -11,36 +11,28 @@
     "test": "bunx playwright test"
   },
   "dependencies": {
-    "@astrojs/check": "^0.9.4",
-    "@astrojs/mdx": "^4.0.5",
-    "@astrojs/rss": "^4.0.11",
-    "@astrojs/sitemap": "^3.2.1",
-    "@astrojs/tailwind": "^5.1.4",
-    "@fontsource/geist-mono": "^5.1.1",
-    "@fontsource/geist-sans": "^5.1.0",
-    "astro": "^5.1.5",
-    "astro-pagefind": "^1.7.0",
-    "clsx": "^2.1.1",
-    "tailwind-merge": "^2.6.0",
-    "tailwindcss": "^3.4.17",
-    "typescript": "^5.7.3"
+    "@astrojs/check": "0.9.4",
+    "@astrojs/mdx": "4.0.5",
+    "@astrojs/rss": "4.0.11",
+    "@astrojs/sitemap": "3.2.1",
+    "@astrojs/tailwind": "5.1.4",
+    "@fontsource/geist-mono": "5.1.1",
+    "@fontsource/geist-sans": "5.1.0",
+    "astro": "5.1.5",
+    "astro-pagefind": "1.7.0",
+    "clsx": "2.1.1",
+    "tailwind-merge": "2.6.0",
+    "tailwindcss": "3.4.17",
+    "typescript": "5.7.3"
   },
   "devDependencies": {
-<<<<<<< HEAD
     "@playwright/test": "1.49.1",
-    "@tailwindcss/typography": "0.5.15",
-    "dotenv": "^16.4.5",
-    "pagefind": "1.2.0",
+    "dotenv": "16.4.5",
+    "prettier-plugin-organize-imports": "4.1.0",
+    "@tailwindcss/typography": "0.5.16",
+    "pagefind": "1.3.0",
     "prettier": "3.4.2",
     "prettier-plugin-astro": "0.14.1",
-    "prettier-plugin-organize-imports": "4.1.0",
     "prettier-plugin-tailwindcss": "0.6.9"
-=======
-    "@tailwindcss/typography": "^0.5.16",
-    "pagefind": "^1.3.0",
-    "prettier": "^3.4.2",
-    "prettier-plugin-astro": "^0.14.1",
-    "prettier-plugin-tailwindcss": "^0.6.9"
->>>>>>> 6195e14a
   }
 }