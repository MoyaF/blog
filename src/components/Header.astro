--- conflicted
+++ resolved
@@ -28,11 +28,7 @@
         <button
           id="magnifying-glass"
           aria-label="Search"
-<<<<<<< HEAD
-          class="group inline-block text-current underline decoration-black/30 underline-offset-[3px] transition-colors duration-300 ease-in-out hover:text-black hover:decoration-black/50 focus-visible:text-black focus-visible:decoration-black/50 dark:decoration-white/30 dark:hover:text-white dark:hover:decoration-white/50 dark:focus-visible:text-white dark:focus-visible:decoration-white/50"
-=======
           class="flex items-center rounded-sm border border-black/15 bg-neutral-100 px-2 py-1 text-xs transition-colors duration-300 ease-in-out hover:bg-black/5 hover:text-black focus-visible:bg-black/5 focus-visible:text-black dark:border-white/20 dark:bg-neutral-900 dark:hover:bg-white/5 dark:hover:text-white dark:focus-visible:bg-white/5 dark:focus-visible:text-white"
->>>>>>> a7f1cf39
         >
           search
           <svg
